# jest-html-reporter
**A [jest](https://github.com/facebook/jest) test results processor for generating a summary in HTML.**

[![NPM](https://nodei.co/npm/jest-html-reporter.png?downloads=true&stars=true)](https://nodei.co/npm/jest-html-reporter/)

![screenshot](https://cloud.githubusercontent.com/assets/3501024/26726395/251055b0-47a3-11e7-9116-99a6a610eda0.png)

This plugin was inspired by [karma-htmlfile-reporter](https://github.com/matthias-schuetz/karma-htmlfile-reporter)

## Installation
```shell
npm install jest-html-reporter
```

## Usage
Configure Jest to process the test results by adding the following entry to the Jest config (jest.config.js):
```JSON
{
	"testResultsProcessor": "./node_modules/jest-html-reporter"
}
```
Then when you run Jest from within the terminal, a file called *test-report.html* will be created within your root folder containing information about your tests.

### Alternative usage with package.json
Although jest.config.js is specifically created for configuring Jest (and not this plugin), it is possible to configure Jest from within package.json by adding the following as a new line:
```JSON
"jest": { "testResultsProcessor": "./node_modules/jest-html-reporter" }
```

## Node Compatibility
This plugin is compatible with Node version `^4.8.3`

## Configuration
The configurations are done directly within your *package.json* file

### pageTitle (string)
*[Default: "Test Suite"]*

The title of the document. This string will also be outputted on the top of the page.

### outputPath (string)
*[Default: "./test-report.html"]*

The path to where the plugin will output the HTML report. The path must include the filename and end with .html

### includeFailureMsg (boolean)
*[Default: false]*

If this setting is set to true, this will output the detailed failure message for each failed test.

### styleOverridePath (string)
*[Default: null]*

The path to a file containing CSS styles that will override the default styling of the report. The plugin will search for the file from the root directory, therefore there is no need to prepend the string with ./ or ../

Have a look at the default styling (located within this repository at *src/style.js*) for a reference to the IDs and classes available for styling.

### Example configuration (package.json)
```JSON
{
	...
	"jest-html-reporter": {
		"pageTitle": "Your test suite",
		"outputPath": "test-report/index.html",
		"includeFailureMsg": false,
		"styleOverridePath": "src/teststyle.css"
	}
}
```

## Continuous Integration

<<<<<<< HEAD
The output path and report title can be set with an environment variable for dynamic file saving paths in different environments. 

Values in package.json will take precedence over environment variables.

Here is an example of dynamically naming your output file and test report title to match your current branch that one might see in a automated deployment pipeline before running their tests.

~~~ bash
export BRANCH_NAME=`git symbolic-ref HEAD 2>/dev/null | cut -d"/" -f 3`
export TEST_REPORT_PATH=/home/username/jest-test-output/test-reports/"$BRANCH_NAME".html
export TEST_REPORT_TITLE="$BRANCH_NAME"\ Test\ Report
=======
The output path can be set with a environment variable for dynamic file saving paths in different environments. Useful for CI

~~~ bash
export TEST_REPORT_PATH=/home/username/jest-test-output/test-reports.html
>>>>>>> 8aafbf82
~~~<|MERGE_RESOLUTION|>--- conflicted
+++ resolved
@@ -70,7 +70,6 @@
 
 ## Continuous Integration
 
-<<<<<<< HEAD
 The output path and report title can be set with an environment variable for dynamic file saving paths in different environments. 
 
 Values in package.json will take precedence over environment variables.
@@ -80,11 +79,4 @@
 ~~~ bash
 export BRANCH_NAME=`git symbolic-ref HEAD 2>/dev/null | cut -d"/" -f 3`
 export TEST_REPORT_PATH=/home/username/jest-test-output/test-reports/"$BRANCH_NAME".html
-export TEST_REPORT_TITLE="$BRANCH_NAME"\ Test\ Report
-=======
-The output path can be set with a environment variable for dynamic file saving paths in different environments. Useful for CI
-
-~~~ bash
-export TEST_REPORT_PATH=/home/username/jest-test-output/test-reports.html
->>>>>>> 8aafbf82
-~~~+export TEST_REPORT_TITLE="$BRANCH_NAME"\ Test\ Report